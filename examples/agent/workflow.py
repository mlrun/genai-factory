# Copyright 2023 Iguazio
#
# Licensed under the Apache License, Version 2.0 (the "License");
# you may not use this file except in compliance with the License.
# You may obtain a copy of the License at
#
#   http://www.apache.org/licenses/LICENSE-2.0
#
# Unless required by applicable law or agreed to in writing, software
# distributed under the License is distributed on an "AS IS" BASIS,
# WITHOUT WARRANTIES OR CONDITIONS OF ANY KIND, either express or implied.
# See the License for the specific language governing permissions and
# limitations under the License.

from examples.agent.agent import Agent
from genai_factory import workflow_server
<<<<<<< HEAD
from genai_factory.chains import HistorySaver, RefineQuery, SessionLoader
=======
from genai_factory.chains.base import HistorySaver, SessionLoader
from genai_factory.chains.refine import RefineQuery
>>>>>>> 60c7a309

workflow_graph = [
    SessionLoader(),
    RefineQuery(),
    Agent(),
    HistorySaver(),
]

workflow_server.add_workflow(
    name="default",
    graph=workflow_graph,
    workflow_type="application",
)<|MERGE_RESOLUTION|>--- conflicted
+++ resolved
@@ -14,12 +14,8 @@
 
 from examples.agent.agent import Agent
 from genai_factory import workflow_server
-<<<<<<< HEAD
 from genai_factory.chains import HistorySaver, RefineQuery, SessionLoader
-=======
-from genai_factory.chains.base import HistorySaver, SessionLoader
-from genai_factory.chains.refine import RefineQuery
->>>>>>> 60c7a309
+
 
 workflow_graph = [
     SessionLoader(),
