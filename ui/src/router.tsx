/*
Copyright 2024 Iguazio Systems Ltd.

Licensed under the Apache License, Version 2.0 (the "License") with
an addition restriction as set forth herein. You may not use this
file except in compliance with the License. You may obtain a copy of
the License at http://www.apache.org/licenses/LICENSE-2.0.

Unless required by applicable law or agreed to in writing, software
distributed under the License is distributed on an "AS IS" BASIS,
WITHOUT WARRANTIES OR CONDITIONS OF ANY KIND, either express or
implied. See the License for the specific language governing
permissions and limitations under the License.

In addition, you may not use the software for any purposes that are
illegal under applicable law, and the grant of the foregoing license
under the Apache 2.0 license is conditioned upon your compliance with
such restriction.
*/

import { createBrowserRouter, Navigate } from 'react-router-dom';

import Page from '@layout/Page';
import ProjectLayout from '@layout/ProjectLayout';
import ChatPage from '@pages/ChatPage';
import DatasetsPage from '@pages/DatasetsPage';
import DataSourcesPage from '@pages/DataSourcesPage';
import DocumentsPage from '@pages/DocumentsPage';
import LoginPage from '@pages/LoginPage';
import ModelsPage from '@pages/ModelsPage';
import ProjectPage from '@pages/ProjectPage';
import ProjectsPage from '@pages/ProjectsPage';
import PromptTemplatesPage from '@pages/PromptTemplatesPage';
import UsersPage from '@pages/UsersPage';
import WorkflowPage from '@pages/WorkflowPage';
import WorkflowsPage from '@pages/WorkflowsPage';

export const router = createBrowserRouter([
  {
    path: '/',
    element:
      import.meta.env.VITE_ENV === 'development' ? (
        // TODO: Will be implemented GAIT-36
        <Navigate to="/projects" replace />
      ) : (
        <LoginPage />
      ),
  },
  {
    path: '/',
    element: <Page />,
    children: [
      { path: 'projects', element: <ProjectsPage /> },
      { path: 'projects/:name', element: <ProjectPage /> },
      { path: 'chat', element: <ChatPage /> },
      { path: 'chat/:sessionName', element: <ChatPage /> },
<<<<<<< HEAD
      {
        path: 'projects/:name',
        element: <ProjectLayout />,
        children: [
          { index: true, element: <ProjectPage /> },
          { path: 'models', element: <ModelsPage /> },
          { path: 'data-sources', element: <DataSourcesPage /> },
          { path: 'datasets', element: <DatasetsPage /> },
          { path: 'documents', element: <DocumentsPage /> },
          { path: 'prompt-templates', element: <PromptTemplatesPage /> },
          { path: 'workflows', element: <WorkflowsPage /> },
          { path: 'users', element: <UsersPage /> },
        ],
      },
      {
        path: '/projects/:name/workflows/:workflowName',
        element: <WorkflowPage />,
      },
=======
    ],
  },
  {
    path: 'projects/:name',
    element: <ProjectLayout />,
    children: [
      { index: true, element: <ProjectPage /> },
      { path: 'models', element: <ModelsPage /> },
      { path: 'data-sources', element: <DataSourcesPage /> },
      { path: 'datasets', element: <DatasetsPage /> },
      { path: 'documents', element: <DocumentsPage /> },
      { path: 'prompt-templates', element: <PromptTemplatesPage /> },
      { path: 'workflows', element: <WorkflowsPage /> },
      { path: 'users', element: <UsersPage /> },
>>>>>>> f3732712
    ],
  },
]);<|MERGE_RESOLUTION|>--- conflicted
+++ resolved
@@ -54,26 +54,6 @@
       { path: 'projects/:name', element: <ProjectPage /> },
       { path: 'chat', element: <ChatPage /> },
       { path: 'chat/:sessionName', element: <ChatPage /> },
-<<<<<<< HEAD
-      {
-        path: 'projects/:name',
-        element: <ProjectLayout />,
-        children: [
-          { index: true, element: <ProjectPage /> },
-          { path: 'models', element: <ModelsPage /> },
-          { path: 'data-sources', element: <DataSourcesPage /> },
-          { path: 'datasets', element: <DatasetsPage /> },
-          { path: 'documents', element: <DocumentsPage /> },
-          { path: 'prompt-templates', element: <PromptTemplatesPage /> },
-          { path: 'workflows', element: <WorkflowsPage /> },
-          { path: 'users', element: <UsersPage /> },
-        ],
-      },
-      {
-        path: '/projects/:name/workflows/:workflowName',
-        element: <WorkflowPage />,
-      },
-=======
     ],
   },
   {
@@ -88,7 +68,10 @@
       { path: 'prompt-templates', element: <PromptTemplatesPage /> },
       { path: 'workflows', element: <WorkflowsPage /> },
       { path: 'users', element: <UsersPage /> },
->>>>>>> f3732712
+      {
+        path: 'workflows/:workflowName',
+        element: <WorkflowPage />,
+      },
     ],
   },
 ]);