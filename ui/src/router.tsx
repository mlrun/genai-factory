/*
Copyright 2024 Iguazio Systems Ltd.

Licensed under the Apache License, Version 2.0 (the "License") with
an addition restriction as set forth herein. You may not use this
file except in compliance with the License. You may obtain a copy of
the License at http://www.apache.org/licenses/LICENSE-2.0.

Unless required by applicable law or agreed to in writing, software
distributed under the License is distributed on an "AS IS" BASIS,
WITHOUT WARRANTIES OR CONDITIONS OF ANY KIND, either express or
implied. See the License for the specific language governing
permissions and limitations under the License.

In addition, you may not use the software for any purposes that are
illegal under applicable law, and the grant of the foregoing license
under the Apache 2.0 license is conditioned upon your compliance with
such restriction.
*/

<<<<<<< HEAD
import { ChatPage } from 'pages/ChatPage';
import { LoginPage } from 'pages/LoginPage';
import { ProjectsPage } from 'pages/ProjectsPage';
=======
>>>>>>> 19714485
import { createBrowserRouter, Navigate } from 'react-router-dom';

import Page from '@layout/Page';
import ProjectLayout from '@layout/ProjectLayout';
<<<<<<< HEAD

import DatasetsPage from './pages/DatasetsPage';
import DataSourcesPage from './pages/DataSourcesPage';
import DocumentsPage from './pages/DocumentsPage';
import ModelsPage from './pages/ModelsPage';
import ProjectPage from './pages/ProjectPage';
import PromptTemplatesPage from './pages/PromptTemplatesPage';
import UsersPage from './pages/UsersPage';
import WorkflowsPage from './pages/WorkflowsPage';
=======
import ChatPage from '@pages/ChatPage';
import DatasetsPage from '@pages/DatasetsPage';
import DataSourcesPage from '@pages/DataSourcesPage';
import DocumentsPage from '@pages/DocumentsPage';
import LoginPage from '@pages/LoginPage';
import ModelsPage from '@pages/ModelsPage';
import ProjectPage from '@pages/ProjectPage';
import ProjectsPage from '@pages/ProjectsPage';
import PromptTemplatesPage from '@pages/PromptTemplatesPage';
import UsersPage from '@pages/UsersPage';
import WorkflowsPage from '@pages/WorkflowsPage';
>>>>>>> 19714485

export const router = createBrowserRouter([
  {
    path: '/',
    element:
      import.meta.env.VITE_ENV === 'development' ? (
        // TODO: Will be implemented GAIT-36
        <Navigate to="/projects" replace />
      ) : (
        <LoginPage />
      ),
  },
  {
    path: '/',
    element: <Page />,
    children: [
      { path: 'projects', element: <ProjectsPage /> },
      { path: 'projects/:name', element: <ProjectPage /> },
      { path: 'chat', element: <ChatPage /> },
      { path: 'chat/:sessionName', element: <ChatPage /> },

      {
        path: 'projects/:name',
        element: <ProjectLayout />,
        children: [
          { index: true, element: <ProjectPage /> },
          { path: 'models', element: <ModelsPage /> },
          { path: 'data-sources', element: <DataSourcesPage /> },
          { path: 'datasets', element: <DatasetsPage /> },
          { path: 'documents', element: <DocumentsPage /> },
          { path: 'prompt-templates', element: <PromptTemplatesPage /> },
          { path: 'workflows', element: <WorkflowsPage /> },
          { path: 'users', element: <UsersPage /> },
        ],
      },
    ],
  },
  {
    path: 'projects/:name',
    element: <ProjectLayout />,
    children: [
      { index: true, element: <ProjectPage /> },
      { path: 'models', element: <ModelsPage /> },
      { path: 'data-sources', element: <DataSourcesPage /> },
      { path: 'datasets', element: <DatasetsPage /> },
      { path: 'documents', element: <DocumentsPage /> },
      { path: 'prompt-templates', element: <PromptTemplatesPage /> },
      { path: 'workflows', element: <WorkflowsPage /> },
      { path: 'users', element: <UsersPage /> },
    ],
  },
]);<|MERGE_RESOLUTION|>--- conflicted
+++ resolved
@@ -18,27 +18,10 @@
 such restriction.
 */
 
-<<<<<<< HEAD
-import { ChatPage } from 'pages/ChatPage';
-import { LoginPage } from 'pages/LoginPage';
-import { ProjectsPage } from 'pages/ProjectsPage';
-=======
->>>>>>> 19714485
 import { createBrowserRouter, Navigate } from 'react-router-dom';
 
 import Page from '@layout/Page';
 import ProjectLayout from '@layout/ProjectLayout';
-<<<<<<< HEAD
-
-import DatasetsPage from './pages/DatasetsPage';
-import DataSourcesPage from './pages/DataSourcesPage';
-import DocumentsPage from './pages/DocumentsPage';
-import ModelsPage from './pages/ModelsPage';
-import ProjectPage from './pages/ProjectPage';
-import PromptTemplatesPage from './pages/PromptTemplatesPage';
-import UsersPage from './pages/UsersPage';
-import WorkflowsPage from './pages/WorkflowsPage';
-=======
 import ChatPage from '@pages/ChatPage';
 import DatasetsPage from '@pages/DatasetsPage';
 import DataSourcesPage from '@pages/DataSourcesPage';
@@ -50,7 +33,6 @@
 import PromptTemplatesPage from '@pages/PromptTemplatesPage';
 import UsersPage from '@pages/UsersPage';
 import WorkflowsPage from '@pages/WorkflowsPage';
->>>>>>> 19714485
 
 export const router = createBrowserRouter([
   {
@@ -71,21 +53,6 @@
       { path: 'projects/:name', element: <ProjectPage /> },
       { path: 'chat', element: <ChatPage /> },
       { path: 'chat/:sessionName', element: <ChatPage /> },
-
-      {
-        path: 'projects/:name',
-        element: <ProjectLayout />,
-        children: [
-          { index: true, element: <ProjectPage /> },
-          { path: 'models', element: <ModelsPage /> },
-          { path: 'data-sources', element: <DataSourcesPage /> },
-          { path: 'datasets', element: <DatasetsPage /> },
-          { path: 'documents', element: <DocumentsPage /> },
-          { path: 'prompt-templates', element: <PromptTemplatesPage /> },
-          { path: 'workflows', element: <WorkflowsPage /> },
-          { path: 'users', element: <UsersPage /> },
-        ],
-      },
     ],
   },
   {
