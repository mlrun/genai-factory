--- conflicted
+++ resolved
@@ -35,18 +35,11 @@
 import DataTableComponent from './Datatable';
 import FilterComponent from './Filter';
 import Sort from './Sort';
-<<<<<<< HEAD
 import ToggleDisplay from './ToggleDisplay';
 
 import { filterTableData, sortTableData } from '@utils/table.utils';
 
-import { NEW_BUTTON_TEXT_PREFIX } from '@constants';
-=======
-
-import { filterTableData, sortTableData } from '@utils/table.utils';
-
 import { FILTER_PLACEHOLDER_PREFIX, NEW_BUTTON_TEXT_PREFIX } from '@constants';
->>>>>>> 079eef0a
 
 type EntityWithUID = { uid?: string; name?: string };
 
@@ -61,10 +54,7 @@
   deleteEntity: (id: string) => void;
   newEntityDefaults: T;
   sortOptions?: SortOption<T>[];
-<<<<<<< HEAD
   CardComponent?: React.ComponentType<T>;
-=======
->>>>>>> 079eef0a
 };
 
 function EntityTable<T extends EntityWithUID>({
@@ -194,16 +184,11 @@
     <div className="flex flex-col w-full p-[32px_56px]">
       <div className="flex w-full justify-between items-center gap-4 flex-wrap">
         <FilterComponent
-<<<<<<< HEAD
-          placeholder={`Find ${title}...`}
-=======
           placeholder={`${FILTER_PLACEHOLDER_PREFIX} ${title}...`}
->>>>>>> 079eef0a
           onFilter={(e) => setFilterText(e.target.value)}
           filterText={filterText}
         />
         <div className="flex items-center gap-3">
-<<<<<<< HEAD
           {CardComponent && (
             <ToggleDisplay
               display={display}
@@ -214,8 +199,6 @@
               }}
             />
           )}
-=======
->>>>>>> 079eef0a
           {sortOptions && sortKey && (
             <Sort
               sortOptions={sortOptions}
@@ -230,16 +213,11 @@
               modal.onOpen();
             }}
           >
-<<<<<<< HEAD
             {`${NEW_BUTTON_TEXT_PREFIX} ${title}`}
-=======
-            {`${NEW_BUTTON_TEXT_PREFIX} ${entityName}`}
->>>>>>> 079eef0a
           </Button>
         </div>
       </div>
       <div className="mt-5">
-<<<<<<< HEAD
         {display === 'list' ? (
           <DataTableComponent
             data={filteredData}
@@ -258,17 +236,6 @@
               ))}
           </div>
         )}
-=======
-        <DataTableComponent
-          data={filteredData}
-          columns={columns}
-          contextActions={contextActions}
-          onRowSelect={(row) => setSelectedRow(row)}
-          onSelectedRowChange={(e) => setSelectedRows(e.selectedRows)}
-          onOpenDrawer={() => drawer.onOpen()}
-          toggleClearRows={toggledClearRows}
-        />
->>>>>>> 079eef0a
       </div>
 
       <AddEditModal
