/*
Copyright 2024 Iguazio Systems Ltd.

Licensed under the Apache License, Version 2.0 (the "License") with
an addition restriction as set forth herein. You may not use this
file except in compliance with the License. You may obtain a copy of
the License at http://www.apache.org/licenses/LICENSE-2.0.

Unless required by applicable law or agreed to in writing, software
distributed under the License is distributed on an "AS IS" BASIS,
WITHOUT WARRANTIES OR CONDITIONS OF ANY KIND, either express or
implied. See the License for the specific language governing
permissions and limitations under the License.

In addition, you may not use the software for any purposes that are
illegal under applicable law, and the grant of the foregoing license
under the Apache 2.0 license is conditioned upon your compliance with
such restriction.
*/

import { FunctionComponent, SVGProps } from 'react';

import { ButtonProps } from '@components/shared/Button';

import CardIcon from '@assets/icons/cards-icon.svg?react';
import Chat from '@assets/icons/chat.svg?react';
import Eye from '@assets/icons/eye.svg?react';
import Flow from '@assets/icons/flow.svg?react';
import ListIcon from '@assets/icons/list-icon.svg?react';

export * from './datasetFields';
export * from './dataSourceFields';
export * from './documentFields';
export * from './modelFields';
export * from './promptTemplateFields';
export * from './userFields';
export * from './workflowFields';
export * from './projectFields';

// -----------------------------------------------------------------------------
// UI text
// -----------------------------------------------------------------------------
export const NEW_BUTTON_TEXT_PREFIX = 'New';

export const PROJECT_TABLE_TITLE = 'projects';
export const PROJECT_ENTITY_NAME = 'project';

// -----------------------------------------------------------------------------
// Routing
// -----------------------------------------------------------------------------
export const PROJECTS_BASE_PATH = 'projects';
export const SCREEN_PATH_INDEX = 3;

const MINUTE = 60 * 1000;

export const QUERY_DEFAULTS = {
  staleTime: 5 * MINUTE,
  retry: 1,
  refetchOnWindowFocus: false,
} as const;

export const TOGGLE_OPTIONS = [
  { value: 'card', Icon: CardIcon },
  { value: 'list', Icon: ListIcon },
] as const;

// -----------------------------------------------------------------------------
// Tables
// -----------------------------------------------------------------------------
export const TABLE_LABELS = {
  UPDATE: 'Update',
  DELETE: 'Delete',
  NO_ROWS: 'No rows available',
} as const;

<<<<<<< HEAD
export const PROJECT_TABLE_TITLE = 'projects';
export const PROJECT_ENTITY_NAME = 'project';

export const WORKFLOW_MAIN_ACTIONS: {
  icon: FunctionComponent<
    SVGProps<SVGSVGElement> & {
      title?: string;
      titleId?: string;
      desc?: string;
      descId?: string;
    }
  >;
  label: string;
  variant: ButtonProps['variant'];
}[] = [
  { icon: Chat, label: 'Test', variant: 'secondary' },
  { icon: Eye, label: 'Trace', variant: 'secondary' },
  { icon: Flow, label: 'Compare', variant: 'secondary' },
];

export const WORKFLOW_SECONDARY_ACTIONS: {
  label: string;
  variant?: ButtonProps['variant'];
}[] = [{ label: 'Save', variant: 'secondary' }, { label: 'Export' }];
=======
export const SORT_DIRECTION = {
  ASC: 'asc',
  DESC: 'desc',
} as const;
>>>>>>> 791faf22
<|MERGE_RESOLUTION|>--- conflicted
+++ resolved
@@ -73,9 +73,10 @@
   NO_ROWS: 'No rows available',
 } as const;
 
-<<<<<<< HEAD
-export const PROJECT_TABLE_TITLE = 'projects';
-export const PROJECT_ENTITY_NAME = 'project';
+export const SORT_DIRECTION = {
+  ASC: 'asc',
+  DESC: 'desc',
+} as const;
 
 export const WORKFLOW_MAIN_ACTIONS: {
   icon: FunctionComponent<
@@ -97,10 +98,4 @@
 export const WORKFLOW_SECONDARY_ACTIONS: {
   label: string;
   variant?: ButtonProps['variant'];
-}[] = [{ label: 'Save', variant: 'secondary' }, { label: 'Export' }];
-=======
-export const SORT_DIRECTION = {
-  ASC: 'asc',
-  DESC: 'desc',
-} as const;
->>>>>>> 791faf22
+}[] = [{ label: 'Save', variant: 'secondary' }, { label: 'Export' }];