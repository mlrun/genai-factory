--- conflicted
+++ resolved
@@ -30,13 +30,8 @@
     <SidebarProvider defaultOpen={false}>
       <ProjectSidebar />
       <SidebarInset>
-<<<<<<< HEAD
-        <Navbar />
-        <div className="flex flex-1 overflow-auto">
-=======
         <Navbar breadcrumbs={<ProjectBreadcrumbs />} />
         <div className="flex flex-1 px-14 py-8 overflow-auto">
->>>>>>> 791faf22
           <Outlet />
         </div>
       </SidebarInset>
